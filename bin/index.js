--- conflicted
+++ resolved
@@ -48,15 +48,9 @@
 
 async function handleVerify (hash_or_filep, proof_file_or_url) {
     // Determine what arguments we've been passed
-<<<<<<< HEAD
-    sha256_p = /^[0-9a-fA-F]{64}$/;
-    http_p = /^https?:\/\//
-    if (hash_or_filep == undefined) {
-=======
     var sha256_p = /^[0-9a-fA-F]{64}$/;
     var http_p = /^https?:\/\//
-    if (argv._[1] == undefined) {
->>>>>>> 6f090fa1
+    if (hash_or_filep == undefined) {
         console.log("Error: Hash to test for inclusion not given (first argument).")
     }
     const hash = hash_or_filep.match(sha256_p)
@@ -86,21 +80,15 @@
                     hash))));
 }
 
-<<<<<<< HEAD
 async function handleStamp (arg) {
-    digest = Hash.stringify(await hashFile(arg))
-    fetch(argv.server + "/api/stamp", {
-=======
-async function handleStamp () {
     var sha256_p = /^[0-9a-fA-F]{64}$/
-    if (argv._[1].match(sha256_p)) {
-        var digest = argv._[1]
+    if (arg.match(sha256_p)) {
+        var digest = arg
     }
     else {
-        var digest = Hash.stringify(await hashFile(argv._[1]))
+        var digest = Hash.stringify(await hashFile(arg))
     }
-    await fetch("http://localhost:8080/api/stamp", {
->>>>>>> 6f090fa1
+    fetch(argv.server + "/api/stamp", {
         method: 'POST',
         body: JSON.stringify({hash:digest}),
         headers: {
